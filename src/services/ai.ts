/**
 * Simplified AI Service using MCP SDK built-in sampling
 * 
 * This service leverages the MCP SDK's native `server.createMessage()` functionality
 * to eliminate the need for custom AI clients, complex caching, and error recovery systems.
 * It focuses purely on business logic for containerization assistance.
 */

import { readFile } from 'fs/promises';
import { join } from 'path';
import type { Logger } from 'pino';
<<<<<<< HEAD
import { AIClient } from '../infrastructure/ai-client';
import type { SampleFunction } from '../infrastructure/ai/index';
=======
>>>>>>> 8f344a2 (cleaning up kubernetes & docker service)
import type { McpServer } from '@modelcontextprotocol/sdk/server/mcp.js';
import { z } from 'zod';

// Core types for AI operations
export interface DockerfileGenerationContext {
  language?: string;
  framework?: string;
  dependencies?: string[];
  buildSystem?: string;
  ports?: number[];
  projectPath?: string;
  files?: string[];
}

export interface RepositoryAnalysis {
  language: string;
  framework: string;
  buildSystem: string;
  dependencies: string[];
  ports: number[];
  hasTests: boolean;
  hasDatabase: boolean;
  recommendations: string[];
}

export interface OptimizationSuggestion {
  type: 'security' | 'performance' | 'size' | 'best-practice';
  title: string;
  description: string;
  fix?: string | undefined;
  priority: 'low' | 'medium' | 'high';
}

// Validation schemas
const RepositoryAnalysisSchema = z.object({
  language: z.string(),
  framework: z.string(),
  buildSystem: z.string(),
  dependencies: z.array(z.string()),
  ports: z.array(z.number()),
  hasTests: z.boolean(),
  hasDatabase: z.boolean(),
  recommendations: z.array(z.string())
});

const OptimizationSuggestionsSchema = z.array(z.object({
  type: z.enum(['security', 'performance', 'size', 'best-practice']),
  title: z.string(),
  description: z.string(),
  fix: z.string().optional(),
  priority: z.enum(['low', 'medium', 'high'])
}));

/**
 * Template-based AI service using MCP SDK sampling
 */
export class AIService {
  private server: McpServer;
  private logger: Logger;
  private templatesPath: string;

  constructor(server: McpServer, logger: Logger) {
    this.server = server;
    this.logger = logger.child({ service: 'ai-simplified' });
    this.templatesPath = join(process.cwd(), 'resources', 'ai-templates');
  }

  /**
   * Generate optimized Dockerfile using AI
   */
  async generateDockerfile(context: DockerfileGenerationContext): Promise<string> {
    this.logger.debug({ context }, 'Generating Dockerfile');

    try {
      const template = await this.loadTemplate('dockerfile-generation.yaml');
      const prompt = this.buildDockerfilePrompt(template, context);

      const response = await this.server.server.createMessage({
        messages: [{
          role: "user",
          content: {
            type: "text",
            text: prompt
          }
        }],
        maxTokens: 2000,
        temperature: 0.1 // Low temperature for consistent, deterministic output
      });

      const dockerfile = this.extractTextContent(response);
      this.logger.debug({ dockerfileLength: dockerfile.length }, 'Dockerfile generated successfully');
      
      return dockerfile;
    } catch (error) {
      this.logger.error({ error, context }, 'Failed to generate Dockerfile');
      throw new Error(`Dockerfile generation failed: ${error instanceof Error ? error.message : 'Unknown error'}`);
    }
  }

  /**
   * Analyze repository structure and dependencies
   */
  async analyzeRepository(repoPath: string, files?: string[]): Promise<RepositoryAnalysis> {
    this.logger.debug({ repoPath, filesCount: files?.length }, 'Analyzing repository');

    try {
      const template = await this.loadTemplate('repository-analysis.yaml');
      const context = await this.buildRepositoryContext(repoPath, files);
      const prompt = this.buildAnalysisPrompt(template, context);

      const response = await this.server.server.createMessage({
        messages: [{
          role: "user",
          content: {
            type: "text",
            text: prompt
          }
        }],
        maxTokens: 1500,
        temperature: 0.2 // Slightly higher for more nuanced analysis
      });

      const rawAnalysis = this.extractTextContent(response);
      
      // Parse and validate the JSON response
      let analysis: RepositoryAnalysis;
      try {
        const parsed = JSON.parse(rawAnalysis);
        analysis = RepositoryAnalysisSchema.parse(parsed);
      } catch (parseError) {
        this.logger.warn({ rawAnalysis, parseError }, 'Failed to parse analysis JSON, using fallback');
        analysis = this.createFallbackAnalysis(repoPath, files);
      }

      this.logger.debug({ analysis }, 'Repository analysis completed');
      return analysis;
    } catch (error) {
      this.logger.error({ error, repoPath }, 'Failed to analyze repository');
      throw new Error(`Repository analysis failed: ${error instanceof Error ? error.message : 'Unknown error'}`);
    }
  }

  /**
   * Suggest optimizations for existing Dockerfile
   */
  async suggestOptimizations(dockerfile: string): Promise<OptimizationSuggestion[]> {
    this.logger.debug({ dockerfileLength: dockerfile.length }, 'Analyzing Dockerfile for optimizations');

    try {
      const template = await this.loadTemplate('optimization-suggestion.yaml');
      const prompt = this.buildOptimizationPrompt(template, dockerfile);

      const response = await this.server.server.createMessage({
        messages: [{
          role: "user",
          content: {
            type: "text",
            text: prompt
          }
        }],
        maxTokens: 2000,
        temperature: 0.3 // Allow for creative optimization suggestions
      });

      const rawSuggestions = this.extractTextContent(response);
      
      // Parse and validate suggestions
      let suggestions: OptimizationSuggestion[];
      try {
        const parsed = JSON.parse(rawSuggestions);
        suggestions = OptimizationSuggestionsSchema.parse(parsed);
      } catch (parseError) {
        this.logger.warn({ rawSuggestions, parseError }, 'Failed to parse suggestions JSON');
        suggestions = [];
      }

      this.logger.debug({ suggestionsCount: suggestions.length }, 'Optimization suggestions generated');
      return suggestions;
    } catch (error) {
      this.logger.error({ error }, 'Failed to generate optimization suggestions');
      throw new Error(`Optimization analysis failed: ${error instanceof Error ? error.message : 'Unknown error'}`);
    }
  }

  /**
   * Fix problematic Dockerfile based on error
   */
  async fixDockerfile(dockerfile: string, error: string): Promise<string> {
    this.logger.debug({ dockerfileLength: dockerfile.length, error }, 'Fixing Dockerfile');

    try {
      const template = await this.loadTemplate('dockerfile-fix.yaml');
      const prompt = this.buildFixPrompt(template, dockerfile, error);

      const response = await this.server.server.createMessage({
        messages: [{
          role: "user",
          content: {
            type: "text",
            text: prompt
          }
        }],
        maxTokens: 2000,
        temperature: 0.1 // Low temperature for precise fixes
      });

      const fixedDockerfile = this.extractTextContent(response);
      this.logger.debug({ fixedLength: fixedDockerfile.length }, 'Dockerfile fixed successfully');
      
      return fixedDockerfile;
    } catch (fixError) {
      this.logger.error({ error: fixError, originalError: error }, 'Failed to fix Dockerfile');
      throw new Error(`Dockerfile fix failed: ${fixError instanceof Error ? fixError.message : 'Unknown error'}`);
    }
  }

  /**
   * Check if AI service is available
   */
  isAvailable(): boolean {
    return !!this.server?.server;
  }

  // Private helper methods

  private async loadTemplate(templateName: string): Promise<string> {
    try {
      const templatePath = join(this.templatesPath, templateName);
      return await readFile(templatePath, 'utf-8');
    } catch (error) {
      this.logger.error({ error, templateName }, 'Failed to load template');
      throw new Error(`Template loading failed: ${templateName}`);
    }
  }

  private buildDockerfilePrompt(template: string, context: DockerfileGenerationContext): string {
    return template
      .replace(/\{\{language\}\}/g, context.language || 'unknown')
      .replace(/\{\{framework\}\}/g, context.framework || 'none')
      .replace(/\{\{buildSystem\}\}/g, context.buildSystem || 'unknown')
      .replace(/\{\{dependencies\}\}/g, context.dependencies?.join(', ') || 'none specified')
      .replace(/\{\{ports\}\}/g, context.ports?.join(', ') || '8080')
      .replace(/\{\{files\}\}/g, context.files?.join('\n') || 'No files provided');
  }

  private buildAnalysisPrompt(template: string, context: { path: string; structure: string; files: string[] }): string {
    return template
      .replace(/\{\{repoPath\}\}/g, context.path)
      .replace(/\{\{structure\}\}/g, context.structure)
      .replace(/\{\{files\}\}/g, context.files.join('\n'));
  }

<<<<<<< HEAD
  private buildOptimizationPrompt(template: string, dockerfile: string): string {
    return template.replace(/\{\{dockerfile\}\}/g, dockerfile);
=======
  async fixDockerfile(dockerfile: string, issues: string[]): Promise<string> {
    // Convert array of issues to a single error string for the client
    const error = issues.join('\n');
    return this.client.fixDockerfile(dockerfile, error);
>>>>>>> 0fe1986d
  }

  private buildFixPrompt(template: string, dockerfile: string, error: string): string {
    return template
      .replace(/\{\{dockerfile\}\}/g, dockerfile)
      .replace(/\{\{error\}\}/g, error);
  }

  private extractTextContent(response: any): string {
    if (response.content?.type === 'text') {
      return response.content.text;
    }
    throw new Error('Unexpected response format - expected text content');
  }
<<<<<<< HEAD
=======

  /**
   * Enhance Kubernetes manifests with best practices
   */
  enhanceManifests(manifests: unknown[]): Promise<unknown[]> {
    // For now, return manifests as-is since AI enhancement would require
    // additional implementation in the AIClient
    this.logger.debug({ count: manifests.length }, 'Enhancing manifests (passthrough)');
    return Promise.resolve(manifests);
  }
}
>>>>>>> 0fe1986d

  private async buildRepositoryContext(repoPath: string, files?: string[]): Promise<{ path: string; structure: string; files: string[] }> {
    // Build a simple structure representation
    const fileList = files || [];
    const structure = fileList.length > 0 ? fileList.join('\n') : 'No files provided';
    
    return {
      path: repoPath,
      structure,
      files: fileList
    };
  }

  private createFallbackAnalysis(_repoPath: string, files?: string[]): RepositoryAnalysis {
    // Basic fallback analysis based on file patterns
    const fileList = files || [];
    
    const hasPackageJson = fileList.some(f => f.includes('package.json'));
    const hasPomXml = fileList.some(f => f.includes('pom.xml'));
    const hasBuildGradle = fileList.some(f => f.includes('build.gradle'));
    const hasRequirements = fileList.some(f => f.includes('requirements.txt'));
    const hasCsproj = fileList.some(f => f.includes('.csproj'));

    let language = 'unknown';
    let framework = 'none';
    let buildSystem = 'unknown';

    if (hasPackageJson) {
      language = 'javascript';
      framework = fileList.some(f => f.includes('next.config')) ? 'nextjs' : 
                  fileList.some(f => f.includes('package.json')) ? 'nodejs' : 'javascript';
      buildSystem = 'npm';
    } else if (hasPomXml) {
      language = 'java';
      framework = 'spring-boot';
      buildSystem = 'maven';
    } else if (hasBuildGradle) {
      language = 'java';
      framework = 'spring-boot';
      buildSystem = 'gradle';
    } else if (hasRequirements) {
      language = 'python';
      framework = fileList.some(f => f.includes('django')) ? 'django' : 
                  fileList.some(f => f.includes('flask')) ? 'flask' : 'python';
      buildSystem = 'pip';
    } else if (hasCsproj) {
      language = 'csharp';
      framework = 'aspnet-core';
      buildSystem = 'msbuild';
    }

    return {
      language,
      framework,
      buildSystem,
      dependencies: [],
      ports: [8080],
      hasTests: fileList.some(f => f.includes('test')),
      hasDatabase: fileList.some(f => f.includes('database') || f.includes('db')),
      recommendations: ['Enable AI analysis for better insights']
    };
  }
}

/**
 * Factory function to create AI service instance
 */
export function createAIService(server: McpServer, logger: Logger): AIService {
  return new AIService(server, logger);
}<|MERGE_RESOLUTION|>--- conflicted
+++ resolved
@@ -9,11 +9,6 @@
 import { readFile } from 'fs/promises';
 import { join } from 'path';
 import type { Logger } from 'pino';
-<<<<<<< HEAD
-import { AIClient } from '../infrastructure/ai-client';
-import type { SampleFunction } from '../infrastructure/ai/index';
-=======
->>>>>>> 8f344a2 (cleaning up kubernetes & docker service)
 import type { McpServer } from '@modelcontextprotocol/sdk/server/mcp.js';
 import { z } from 'zod';
 
@@ -265,16 +260,11 @@
       .replace(/\{\{structure\}\}/g, context.structure)
       .replace(/\{\{files\}\}/g, context.files.join('\n'));
   }
-
-<<<<<<< HEAD
-  private buildOptimizationPrompt(template: string, dockerfile: string): string {
-    return template.replace(/\{\{dockerfile\}\}/g, dockerfile);
-=======
+  
   async fixDockerfile(dockerfile: string, issues: string[]): Promise<string> {
     // Convert array of issues to a single error string for the client
     const error = issues.join('\n');
     return this.client.fixDockerfile(dockerfile, error);
->>>>>>> 0fe1986d
   }
 
   private buildFixPrompt(template: string, dockerfile: string, error: string): string {
@@ -289,8 +279,6 @@
     }
     throw new Error('Unexpected response format - expected text content');
   }
-<<<<<<< HEAD
-=======
 
   /**
    * Enhance Kubernetes manifests with best practices
@@ -302,7 +290,6 @@
     return Promise.resolve(manifests);
   }
 }
->>>>>>> 0fe1986d
 
   private async buildRepositoryContext(repoPath: string, files?: string[]): Promise<{ path: string; structure: string; files: string[] }> {
     // Build a simple structure representation
