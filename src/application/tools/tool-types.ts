--- conflicted
+++ resolved
@@ -1,33 +1,15 @@
 import { z } from 'zod';
 import type { Logger } from 'pino';
-<<<<<<< HEAD
-import type { EventEmitter } from 'events';
-import type { WorkflowOrchestrator } from '../workflow/orchestrator';
-import type { WorkflowManager } from '../workflow/manager';
-import type { DependenciesConfig } from '../interfaces';
-import type { ProgressCallback } from '../workflow/types';
-import type {
-  SampleFunction,
-  StructuredSampler,
-  ContentValidator,
-} from '../../infrastructure/ai/index';
-<<<<<<< HEAD
-=======
-// import type { Server, Tool } from '@modelcontextprotocol/sdk/types';
-// Server not exported from SDK, Tool unused
 import type { WorkflowOrchestrator } from '../workflow/orchestrator.js';
 import type { WorkflowManager } from '../workflow/manager.js';
 import type { ProgressEmitter, EventPublisher, DependenciesConfig } from '../interfaces.js';
 import type { ProgressCallback } from '../workflow/types.js';
->>>>>>> 8f344a2 (cleaning up kubernetes & docker service)
-=======
 import type {
   SessionService,
   AIService,
   DockerService,
   KubernetesService,
 } from '../services/interfaces';
->>>>>>> 0fe1986d
 
 /**
  * MCP SDK compatible tool context
